# Licensed under a 3-clause BSD style license - see LICENSE.rst
from __future__ import absolute_import, division, print_function
import copy
import numpy as np
import healpy as hp
from scipy.interpolate import RegularGridInterpolator
from scipy.ndimage.interpolation import map_coordinates
from astropy.io import fits
from astropy.wcs import WCS
from astropy.table import Table
from astropy.coordinates import SkyCoord
import fermipy.utils as utils
import fermipy.wcs_utils as wcs_utils
import fermipy.hpx_utils as hpx_utils
import fermipy.fits_utils as fits_utils
from fermipy.hpx_utils import HPX, HpxToWcsMapping


def make_coadd_map(maps, proj, shape):

    if isinstance(proj, WCS):
        return make_coadd_wcs(maps, proj, shape)
    elif isinstance(proj, HPX):
        return make_coadd_hpx(maps, proj, shape)
    else:
        raise Exception("Can't co-add map of unknown type %s" % type(proj))


def make_coadd_wcs(maps, wcs, shape):
    data = np.zeros(shape)
    axes = wcs_utils.wcs_to_axes(wcs, shape)

    for m in maps:
        c = wcs_utils.wcs_to_coords(m.wcs, m.counts.shape)
        o = np.histogramdd(c.T, bins=axes[::-1], weights=np.ravel(m.counts))[0]
        data += o

    return Map(data, copy.deepcopy(wcs))


def make_coadd_hpx(maps, hpx, shape):
    data = np.zeros(shape)
    axes = hpx_utils.hpx_to_axes(hpx, shape)
    for m in maps:
        c = hpx_utils.hpx_to_coords(m.hpx, m.counts.shape)
        o = np.histogramdd(c.T, bins=axes, weights=np.ravel(m.counts))[0]
        data += o
    return HpxMap(data, copy.deepcopy(hpx))


def read_map_from_fits(fitsfile, extname=None):
    """
    """
    proj, f, hdu = fits_utils.read_projection_from_fits(fitsfile, extname)
    if isinstance(proj, WCS):
        m = Map(hdu.data, proj)
    elif isinstance(proj, HPX):
        m = HpxMap.create_from_hdu(hdu, proj.ebins)
    else:
        raise Exception("Did not recognize projection type %s" % type(proj))
    return m, f


class Map_Base(object):
    """ Abstract representation of a 2D or 3D counts map."""

    def __init__(self, counts):
        self._counts = counts

    @property
    def counts(self):
        return self._counts

    @property
    def data(self):
        return self._counts

    @data.setter
    def data(self, val):
        if val.shape != self.data.shape:
            raise Exception('Wrong shape.')
        self._counts = val

    def get_pixel_skydirs(self):
        """Get a list of sky coordinates for the centers of every pixel. """
        raise NotImplementedError("MapBase.get_pixel_skydirs()")

    def get_pixel_indices(self, lats, lons):
        """Return the indices in the flat array corresponding to a set of coordinates """
        raise NotImplementedError("MapBase.get_pixel_indices()")

    def sum_over_energy(self):
        """Reduce a counts cube to a counts map by summing over the energy planes """
        raise NotImplementedError("MapBase.sum_over_energy()")

    def get_map_values(self, lons, lats, ibin=None):
        """Return the map values corresponding to a set of coordinates. """
        raise NotImplementedError("MapBase.get_map_values()")

    def interpolate(self, lon, lat, egy=None):
        """Return the interpolated map values corresponding to a set of coordinates. """
        raise NotImplementedError("MapBase.interpolate()")


class Map(Map_Base):
    """ Representation of a 2D or 3D counts map using WCS. """

    def __init__(self, counts, wcs, ebins=None):
        """
        Parameters
        ----------
        counts : `~numpy.ndarray`
            Counts array in row-wise ordering (LON is first dimension).
        """
        Map_Base.__init__(self, counts)
        self._wcs = wcs

        self._npix = counts.shape[::-1]

        if len(self._npix) == 3:
            self._xindex = 2
            self._yindex = 1
        elif len(self._npix) == 2:
            self._xindex = 1
            self._yindex = 0
        else:
            raise Exception('Wrong number of dimensions for Map object.')

        # if len(self._npix) != 3 and len(self._npix) != 2:
        #    raise Exception('Wrong number of dimensions for Map object.')

        self._width = np.array([np.abs(self.wcs.wcs.cdelt[0]) * self.npix[0],
                                np.abs(self.wcs.wcs.cdelt[1]) * self.npix[1]])
        self._pix_center = np.array([(self.npix[0] - 1.0) / 2.,
                                     (self.npix[1] - 1.0) / 2.])
        self._pix_size = np.array([np.abs(self.wcs.wcs.cdelt[0]),
                                   np.abs(self.wcs.wcs.cdelt[1])])

        self._skydir = SkyCoord.from_pixel(self._pix_center[0],
                                           self._pix_center[1],
                                           self.wcs)
        self._ebins = ebins
        if ebins is not None:
            self._ectr = np.exp(utils.edge_to_center(np.log(ebins)))
        else:
            self._ectr = None

    @property
    def wcs(self):
        return self._wcs

    @property
    def npix(self):
        return self._npix

    @property
    def skydir(self):
        """Return the sky coordinate of the image center."""
        return self._skydir

    @property
    def width(self):
        """Return the dimensions of the image."""
        return self._width

    @property
    def pix_size(self):
        """Return the pixel size along the two image dimensions."""
        return self._pix_size

    @property
    def pix_center(self):
        """Return the ROI center in pixel coordinates."""
        return self._pix_center

    @staticmethod
    def create_from_hdu(hdu, wcs):
        return Map(hdu.data.T, wcs)

    @staticmethod
    def create_from_fits(fitsfile, **kwargs):
        hdu = kwargs.get('hdu', 0)

        hdulist = fits.open(fitsfile)
        header = hdulist[hdu].header
        data = hdulist[hdu].data
        header = fits.Header.fromstring(header.tostring())
        wcs = WCS(header)

        ebins = None
        if 'ENERGIES' in hdulist:
            tab = Table.read(fitsfile, 'ENERGIES')
            ectr = np.array(tab.columns[0])
            ebins = np.exp(utils.center_to_edge(np.log(ectr)))
        elif 'EBOUNDS' in hdulist:
            tab = Table.read(fitsfile, 'EBOUNDS')
            emin = np.array(tab['E_MIN']) / 1E3
            emax = np.array(tab['E_MAX']) / 1E3
            ebins = np.append(emin, emax[-1])

        return Map(data, wcs, ebins)

    @staticmethod
    def create(skydir, cdelt, npix, coordsys='CEL', projection='AIT'):
        crpix = np.array([n / 2. + 0.5 for n in npix])
        wcs = wcs_utils.create_wcs(skydir, coordsys, projection,
                                   cdelt, crpix)
        return Map(np.zeros(npix).T, wcs)

    def create_image_hdu(self, name=None, **kwargs):
        return fits.ImageHDU(self.counts, header=self.wcs.to_header(),
                             name=name)

    def create_primary_hdu(self):
        return fits.PrimaryHDU(self.counts, header=self.wcs.to_header())

    def sum_over_energy(self):
        """ Reduce a 3D counts cube to a 2D counts map
        """
        # Note that the array is using the opposite convention from WCS
        # so we sum over axis 0 in the array, but drop axis 2 in the WCS object
        return Map(np.sum(self.counts, axis=0), self.wcs.dropaxis(2))

    def xypix_to_ipix(self, xypix, colwise=False):
        """Return the flattened pixel indices from an array multi-dimensional
        pixel indices.

        Parameters
        ----------
        xypix : list
            List of pixel indices in the order (LON,LAT,ENERGY).

        colwise : bool
            Use column-wise pixel indexing.
        """
        return np.ravel_multi_index(xypix, self.npix,
                                    order='F' if colwise else 'C',
                                    mode='raise')

    def ipix_to_xypix(self, ipix, colwise=False):
        """Return array multi-dimensional pixel indices from flattened index.

        Parameters
        ----------
        colwise : bool
            Use column-wise pixel indexing.
        """
        return np.unravel_index(ipix, self.npix,
                                order='F' if colwise else 'C')

    def ipix_swap_axes(self, ipix, colwise=False):
        """ Return the transposed pixel index from the pixel xy coordinates

        if colwise is True (False) this assumes the original index was
        in column wise scheme
        """
        xy = self.ipix_to_xypix(ipix, colwise)
        return self.xypix_to_ipix(xy, not colwise)

    def get_pixel_skydirs(self):
        """Get a list of sky coordinates for the centers of every pixel.

        """

        xpix = np.linspace(0, self.npix[0] - 1., self.npix[0])
        ypix = np.linspace(0, self.npix[1] - 1., self.npix[1])
        xypix = np.meshgrid(xpix, ypix, indexing='ij')
        return SkyCoord.from_pixel(np.ravel(xypix[0]),
                                   np.ravel(xypix[1]), self.wcs)

    def get_pixel_indices(self, lons, lats, ibin=None):
        """Return the indices in the flat array corresponding to a set of coordinates

        Parameters
        ----------
        lons  : array-like
           'Longitudes' (RA or GLON)

        lats  : array-like
           'Latitidues' (DEC or GLAT)

        ibin : int or array-like
           Extract data only for a given energy bin.  None -> extract data for all energy bins.

        Returns
        ----------
        pixcrd : list
           Pixel indices along each dimension of the map.
        """
        lons = np.array(lons, ndmin=1)
        lats = np.array(lats, ndmin=1)

        if len(lats) != len(lons):
            raise RuntimeError('Map.get_pixel_indices, input lengths '
                               'do not match %i %i' % (len(lons), len(lats)))
        if len(self._npix) == 2:
            pix_x, pix_y = self._wcs.wcs_world2pix(lons, lats, 0)
            pixcrd = [np.floor(pix_x).astype(int), np.floor(pix_y).astype(int)]
        elif len(self._npix) == 3:
            all_lons = np.expand_dims(lons, -1)
            all_lats = np.expand_dims(lats, -1)
            if ibin is None:
                all_bins = (np.expand_dims(
                    np.arange(self.npix[2]), -1) * np.ones(lons.shape)).T
            else:
                all_bins = ibin

            l = self.wcs.wcs_world2pix(all_lons, all_lats, all_bins, 0)
            pix_x = l[0]
            pix_y = l[1]
            pixcrd = [np.floor(l[0]).astype(int), np.floor(l[1]).astype(int),
                      all_bins.astype(int)]

        return pixcrd

    def get_map_values(self, lons, lats, ibin=None):
        """Return the map values corresponding to a set of coordinates.

        Parameters
        ----------
        lons  : array-like
           'Longitudes' (RA or GLON)

        lats  : array-like
           'Latitidues' (DEC or GLAT)

        ibin : int or array-like
           Extract data only for a given energy bin.  None -> extract data for all bins

        Returns
        ----------
        vals : numpy.ndarray((n))
           Values of pixels in the flattened map, np.nan used to flag
           coords outside of map
        """
        pix_idxs = self.get_pixel_indices(lons, lats, ibin)
        idxs = copy.copy(pix_idxs)

        m = np.empty_like(idxs[0], dtype=bool)
        m.fill(True)
        for i, p in enumerate(pix_idxs):
            m &= (pix_idxs[i] >= 0) & (pix_idxs[i] < self._npix[i])
            idxs[i][~m] = 0

        vals = self.counts.T[idxs]
        vals[~m] = np.nan
        return vals

    def interpolate(self, lon, lat, egy=None):

        if len(self.npix) == 2:
            pixcrd = self.wcs.wcs_world2pix(lon, lat, 0)
        else:
            if egy is None:
                egy = self._ectr

            pixcrd = self.wcs.wcs_world2pix(lon, lat, egy, 0)
            pixcrd[2] = np.array(utils.val_to_pix(np.log(self._ectr),
                                                  np.log(egy)), ndmin=1)

        points = []
        for npix in self.npix:
            points += [np.linspace(0, npix - 1., npix)]
        data = self.counts
        fn = RegularGridInterpolator(points, data.T,
                                     bounds_error=False,
                                     fill_value=None)
        return fn(np.column_stack(pixcrd))


class HpxMap(Map_Base):
    """ Representation of a 2D or 3D counts map using HEALPix. """

    def __init__(self, counts, hpx):
        """ C'tor, fill with a counts vector and a HPX object """
        Map_Base.__init__(self, counts)
        self._hpx = hpx
        self._wcs2d = None
        self._hpx2wcs = None

    @property
    def hpx(self):
        return self._hpx

    @staticmethod
    def create_from_hdu(hdu, ebins):
        """ Creates and returns an HpxMap object from a FITS HDU.

        hdu    : The FITS
        ebins  : Energy bin edges [optional]
        """
        hpx = HPX.create_from_header(hdu.header, ebins)
        colnames = hdu.columns.names
        cnames = []
        if hpx.conv.convname == 'FGST_SRCMAP_SPARSE':
            keys = hdu.data.field('KEY')
            vals = hdu.data.field('VALUE')
            nebin = len(ebins)
            data = np.zeros((nebin, hpx.npix))
            data.flat[keys] = vals
        else:
            for c in colnames:
                if c.find(hpx.conv.colstring) == 0:
                    cnames.append(c)
            nebin = len(cnames)
            data = np.ndarray((nebin, hpx.npix))
            for i, cname in enumerate(cnames):
                data[i, 0:] = hdu.data.field(cname)
        return HpxMap(data, hpx)

    @staticmethod
    def create_from_hdulist(hdulist, **kwargs):
        """ Creates and returns an HpxMap object from a FITS HDUList

        extname : The name of the HDU with the map data
        ebounds : The name of the HDU with the energy bin data
        """
        extname = kwargs.get('hdu', 'SKYMAP')
        ebins = fits_utils.find_and_read_ebins(hdulist)
        hpxMap = HpxMap.create_from_hdu(hdulist[extname], ebins)
        return hpxMap

<<<<<<< HEAD
=======
    def create_image_hdu(self, name=None, **kwargs):
        kwargs['extname'] = name
        return self.hpx.make_hdu(self.counts, **kwargs)

>>>>>>> 1f348d7c
    @staticmethod
    def create_from_fits(fitsfile, **kwargs):
        hdulist = fits.open(fitsfile)
        return HpxMap.create_from_hdulist(hdulist, **kwargs)

    def create_image_hdu(self, name=None, **kwargs):
        kwargs['extname'] = name
        return self.hpx.make_hdu(self.counts, **kwargs)

    def make_wcs_from_hpx(self, sum_ebins=False, proj='CAR', oversample=2,
                          normalize=True):
        """Make a WCS object and convert HEALPix data into WCS projection

        NOTE: this re-calculates the mapping, if you have already
        calculated the mapping it is much faster to use
        convert_to_cached_wcs() instead

        Parameters
        ----------
        sum_ebins  : bool
           sum energy bins over energy bins before reprojecting

        proj       : str
           WCS-projection

        oversample : int
           Oversampling factor for WCS map

        normalize  : bool
           True -> perserve integral by splitting HEALPix values between bins

        returns (WCS object, np.ndarray() with reprojected data)

        """
        self._wcs_proj = proj
        self._wcs_oversample = oversample
        self._wcs_2d = self.hpx.make_wcs(2, proj=proj, oversample=oversample)
        self._hpx2wcs = HpxToWcsMapping(self.hpx, self._wcs_2d)
        wcs, wcs_data = self.convert_to_cached_wcs(self.counts, sum_ebins,
                                                   normalize)
        return wcs, wcs_data

    def convert_to_cached_wcs(self, hpx_in, sum_ebins=False, normalize=True):
        """ Make a WCS object and convert HEALPix data into WCS projection

        Parameters
        ----------
        hpx_in     : `~numpy.ndarray`
           HEALPix input data
        sum_ebins  : bool
           sum energy bins over energy bins before reprojecting
        normalize  : bool
           True -> perserve integral by splitting HEALPix values between bins

        returns (WCS object, np.ndarray() with reprojected data)
        """
        if self._hpx2wcs is None:
            raise Exception('HpxMap.convert_to_cached_wcs() called '
                            'before make_wcs_from_hpx()')

        if len(hpx_in.shape) == 1:
            wcs_data = np.ndarray(self._hpx2wcs.npix)
            loop_ebins = False
            hpx_data = hpx_in
        elif len(hpx_in.shape) == 2:
            if sum_ebins:
                wcs_data = np.ndarray(self._hpx2wcs.npix)
                hpx_data = hpx_in.sum(0)
                loop_ebins = False
            else:
                wcs_data = np.ndarray((self.counts.shape[0],
                                       self._hpx2wcs.npix[0],
                                       self._hpx2wcs.npix[1]))
                hpx_data = hpx_in
                loop_ebins = True
        else:
            raise Exception('Wrong dimension for HpxMap %i' %
                            len(hpx_in.shape))

        if loop_ebins:
            for i in range(hpx_data.shape[0]):
                self._hpx2wcs.fill_wcs_map_from_hpx_data(
                    hpx_data[i], wcs_data[i], normalize)
                pass
            wcs_data.reshape((self.counts.shape[0], self._hpx2wcs.npix[
                             0], self._hpx2wcs.npix[1]))
            # replace the WCS with a 3D one
            wcs = self.hpx.make_wcs(3, proj=self._wcs_proj,
                                    energies=self.hpx.ebins,
                                    oversample=self._wcs_oversample)
        else:
            self._hpx2wcs.fill_wcs_map_from_hpx_data(
                hpx_data, wcs_data, normalize)
            wcs_data.reshape(self._hpx2wcs.npix)
            wcs = self._wcs_2d

        return wcs, wcs_data

    def get_pixel_skydirs(self):
        """Get a list of sky coordinates for the centers of every pixel. """
        sky_coords = self._hpx.get_sky_coords()
        if self.hpx.coordsys == 'GAL':
            frame = Galactic
        else:
            frame = ICRS
        return SkyCoord(sky_coords[0], sky_coords[1], frame=frame, unit='deg')

    def get_pixel_indices(self, lats, lons):
        """Return the indices in the flat array corresponding to a set of coordinates """
        return self._hpx.get_pixel_indices(lats, lons)

    def sum_over_energy(self):
        """ Reduce a counts cube to a counts map """
        # We sum over axis 0 in the array, and drop the energy binning in the
        # hpx object
        return HpxMap(np.sum(self.counts, axis=0), self.hpx.copy_and_drop_energy())

    def get_map_values(self, lons, lats, ibin=None):
        """Return the indices in the flat array corresponding to a set of coordinates

        Parameters
        ----------
        lons  : array-like
           'Longitudes' (RA or GLON)

        lats  : array-like
           'Latitidues' (DEC or GLAT)

        ibin : int or array-like
           Extract data only for a given energy bin.  None -> extract data for all bins

        Returns
        ----------
        vals : numpy.ndarray((n))
           Values of pixels in the flattened map, np.nan used to flag
           coords outside of map
        """
        theta = np.pi / 2. - np.radians(lats)
        phi = np.radians(lons)

        pix = hp.ang2pix(self.hpx.nside, theta, phi, nest=self.hpx.nest)

        if self.data.ndim == 2:
            return self.data[:, pix] if ibin is None else self.data[ibin, pix]
        else:
            return self.data[pix]

    def interpolate(self, lon, lat, egy=None, interp_log=True):
        """Interpolate map values.

        Parameters
        ----------
        interp_log : bool
            Interpolate the z-coordinate in logspace.

        """

        if self.data.ndim == 1:
            theta = np.pi / 2. - np.radians(lat)
            phi = np.radians(lon)
            return hp.pixelfunc.get_interp_val(self.counts, theta,
                                               phi, nest=self.hpx.nest)
        else:
            return self._interpolate_cube(lon, lat, egy, interp_log)

    def _interpolate_cube(self, lon, lat, egy=None, interp_log=True):
        """Perform interpolation on a healpix cube.  If egy is None
        then interpolation will be performed on the existing energy
        planes.

        """

        shape = np.broadcast(lon, lat, egy).shape
        lon = lon * np.ones(shape)
        lat = lat * np.ones(shape)
        theta = np.pi / 2. - np.radians(lat)
        phi = np.radians(lon)
        vals = []
        for i, _ in enumerate(self.hpx.evals):
            v = hp.pixelfunc.get_interp_val(self.counts[i], theta,
                                            phi, nest=self.hpx.nest)
            vals += [np.expand_dims(np.array(v, ndmin=1), -1)]

        vals = np.concatenate(vals, axis=-1)

        if egy is None:
            return vals.T

        egy = egy * np.ones(shape)

        if interp_log:
            xvals = utils.val_to_pix(np.log(self.hpx.evals), np.log(egy))
        else:
            xvals = utils.val_to_pix(self.hpx.evals, egy)

        vals = vals.reshape((-1, vals.shape[-1]))
        xvals = np.ravel(xvals)
        v = map_coordinates(vals, [np.arange(vals.shape[0]), xvals],
                            order=1)
        return v.reshape(shape)

    def swap_scheme(self):
        """
        """
        hpx_out = self.hpx.make_swapped_hpx()
        if self.hpx.nest:
            if self.data.ndim == 2:
                data_out = np.vstack([hp.pixelfunc.reorder(
                    self.data[i], n2r=True) for i in range(self.data.shape[0])])
            else:
                data_out = hp.pixelfunc.reorder(self.data, n2r=True)
        else:
            if self.data.ndim == 2:
                data_out = np.vstack([hp.pixelfunc.reorder(
                    self.data[i], r2n=True) for i in range(self.data.shape[0])])
            else:
                data_out = hp.pixelfunc.reorder(self.data, r2n=True)
        return HpxMap(data_out, hpx_out)

    def ud_grade(self, order, preserve_counts=False):
        """
        """
        new_hpx = self.hpx.ud_graded_hpx(order)
        nebins = len(new_hpx.evals)
        shape = self.counts.shape

        if preserve_counts:
            power = -2.
        else:
            power = 0

        if len(shape) == 1:
            new_data = hp.pixelfunc.ud_grade(self.counts,
                                             nside_out=new_hpx.nside,
                                             order_in=new_hpx.ordering,
                                             order_out=ew_hpx.ordering,
                                             power=power)
        else:
            new_data = np.vstack([hp.pixelfunc.ud_grade(self.counts[i],
                                                        nside_out=new_hpx.nside,
                                                        order_in=new_hpx.ordering,
                                                        order_out=new_hpx.ordering,
                                                        power=power) for i in range(shape[0])])
        return HpxMap(new_data, new_hpx)<|MERGE_RESOLUTION|>--- conflicted
+++ resolved
@@ -420,13 +420,10 @@
         hpxMap = HpxMap.create_from_hdu(hdulist[extname], ebins)
         return hpxMap
 
-<<<<<<< HEAD
-=======
     def create_image_hdu(self, name=None, **kwargs):
         kwargs['extname'] = name
         return self.hpx.make_hdu(self.counts, **kwargs)
 
->>>>>>> 1f348d7c
     @staticmethod
     def create_from_fits(fitsfile, **kwargs):
         hdulist = fits.open(fitsfile)
