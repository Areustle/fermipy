--- conflicted
+++ resolved
@@ -6,11 +6,8 @@
 import numpy as np
 import scipy.stats as stats
 import scipy.optimize as opt
-<<<<<<< HEAD
 from scipy.integrate import quad
 from scipy.interpolate import splrep, splev
-=======
->>>>>>> 7585fcf4
 from fermipy import castro
 
 
@@ -95,14 +92,8 @@
 class prior_functor:
     """A functor class that wraps simple functions we use to make priors on parameters.
     """
-<<<<<<< HEAD
     def __init__(self,funcname):
         self._funcname = funcname
-=======
-
-    def __init__(self):
-        pass
->>>>>>> 7585fcf4
 
     def normalization(self):
         """Normalization, i.e. the integral of the function over the normalization_range.
@@ -137,7 +128,6 @@
         log_mean = np.log10(self.mean())
         # Default is to marginalize over two decades,
         # centered on mean, using 1000 bins
-<<<<<<< HEAD
         return np.logspace(-1.+log_mean,1.+log_mean,1001)
     
     def profile_bins(self):
@@ -199,10 +189,6 @@
     def __call__(self,x):
         """ Normal function from scipy """
         return self._fn(x,self._mu,self._sigma)
-=======
-        return np.logspace(-1. + log_mean, 1. + log_mean, 1001)
->>>>>>> 7585fcf4
-
 
 class lognorm_prior(prior_functor):
     """ A wrapper around the lognormal function.
@@ -237,17 +223,7 @@
     sigma : float
         Variance of the underlying gaussian distribution
     """
-
-<<<<<<< HEAD
-        Parameters
-        ----------
-        mu    :  The mean value of the function
-        sigma :  The variance of the underlying gaussian distribution
-        """
-        super(lognorm_prior,self).__init__('lognorm')
-=======
     def __init__(self, mu, sigma):
->>>>>>> 7585fcf4
         self._mu = mu
         self._sigma = sigma
 
@@ -256,7 +232,6 @@
         """
         return self._mu
 
-<<<<<<< HEAD
     def sigma(self):
         """ The 'width' of the function.
         What this means depend on the function being used.
@@ -266,17 +241,6 @@
     def __call__(self,x):
         """ Log-normal function from scipy """
         return stats.lognorm(self._sigma,scale=self._mu).pdf(x)
-
-
-=======
-    def __call__(self, x):
-        """Log-normal function from scipy."""
-        return stats.lognorm(self._sigma, scale=self._mu).pdf(x)
-
-
-class norm_prior(prior_functor):
-    """A wrapper around the lormal function.
->>>>>>> 7585fcf4
 
 
 class norm_prior(prior_functor):
@@ -289,22 +253,16 @@
     sigma : float
         Variance of the underlying gaussian distribution
     """
-<<<<<<< HEAD
     def __init__(self,mu,sigma):
         """
         """
         super(norm_prior,self).__init__('norm')
-=======
-
-    def __init__(self, mu, sigma):
->>>>>>> 7585fcf4
         self._mu = mu
         self._sigma = sigma
 
     def mean(self):
         """Mean value of the function.
         """
-<<<<<<< HEAD
         return self._mu    
  
     def sigma(self):
@@ -312,9 +270,6 @@
         What this means depend on the function being used.
         """
         return self._sigma
-=======
-        return self._mu
->>>>>>> 7585fcf4
 
     def __call__(self, x):
         """Normal function from scipy """
@@ -326,7 +281,6 @@
 
     Parameters
     ----------
-<<<<<<< HEAD
     d     :  A dictionary, it must contain:
        d['functype'] : a recognized function type
        and all of the required parameters for the prior_functor of the desired type
@@ -343,17 +297,8 @@
     'lgauss'        : Gaussian in log-space
     'lgauss_like'   : Gaussian in log-space, with arguments reversed. 
     'lgauss_logpdf' : ???
-    """
+    """    
     functype = d.pop('functype','lgauss_like')
-=======
-    d : dict
-        A dictionary, it must contain:
-        d['functype'] : 'lognorm' or 'norm'
-        and all of the required parameters for the prior_functor of the desired type
-    """
-    functype = d.pop('functype', 'lognorm')
-
->>>>>>> 7585fcf4
     if functype == 'norm':
         return norm_prior(**d)
     elif functype == 'lognorm':
@@ -374,13 +319,8 @@
         raise KeyError("Unrecognized prior_functor type %s" % functype)
 
 
-<<<<<<< HEAD
 class LnLFn_norm_prior(castro.LnLFn):
     """ A class to add a prior on normalization of a LnLFn object
-=======
-class LnLFn_norm_prior:
-    """A class to add a prior on normalization of a LnLFn object
->>>>>>> 7585fcf4
 
     L(x,y|z') = L_z(x*y|z')*L_y(y)
 
@@ -429,15 +369,10 @@
         self._nuis_norm = nuis_pdf.normalization()
         self._nuis_log_norm = np.log(self._nuis_norm)
         self.clear_cached_values()
-<<<<<<< HEAD
         self.init_return(ret_type) 
         self._mle = None
         self._norm_type = lnlfn.norm_type
         
-=======
-        self.init_return(ret_type)
-
->>>>>>> 7585fcf4
     @property
     def ret_type(self):
         """Specifies what is returned by __call__
@@ -591,9 +526,8 @@
         self._prof_interp = castro.Interpolator(x, self._prof_z)
         return self._prof_y, self._prof_z
 
-<<<<<<< HEAD
     def _profile_loglike_spline(self,x):
-        """ Internal function to calculate and cache the profile likelihood
+        """Internal function to calculate and cache the profile likelihood
         """
         z = []
         y = []
@@ -619,11 +553,7 @@
     
 
     def _marginal_loglike(self,x):
-        """ Internal function to calculate and cache the marginal likelihood
-=======
-    def _marginal_loglike(self, x):
         """Internal function to calculate and cache the marginal likelihood
->>>>>>> 7585fcf4
         """
         yedge = self._nuis_pdf.marginalization_bins()
         yw = yedge[1:] - yedge[:-1]
@@ -668,25 +598,8 @@
         """
         return np.squeeze(self._interp(x))
 
-<<<<<<< HEAD
 
     def _compute_mle(self):
-        """ Maximum likelihood estimator """
-
-        xmax = self._lnlfn.interp.xmax
-        x0 = max(self._lnlfn.mle(),xmax*1e-5)
-        ret = opt.fmin(lambda x: np.where(xmax>x>0, -self(x), np.inf), x0, disp=False)                       
-        self._mle = float(ret[0])
-
-
-
-
-
-if __name__ == "__main__":
-
-    pass
-=======
-    def mle(self):
         """Maximum likelihood estimator.
         """
         xmax = self._lnlfn.interp.xmax
@@ -694,4 +607,5 @@
         ret = opt.fmin(lambda x: np.where(xmax > x > 0, -self(x), np.inf), x0, disp=False)
         mle = float(ret[0])
         return mle
->>>>>>> 7585fcf4
+
+
